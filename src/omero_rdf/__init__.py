#!/usr/bin/env python

#
# Copyright (c) 2022 German BioImaging
# All rights reserved.
#
# This program is free software; you can redistribute it and/or modify
# it under the terms of the GNU General Public License as published by
# the Free Software Foundation; either version 2 of the License, or
# (at your option) any later version.
#
# This program is distributed in the hope that it will be useful,
# but WITHOUT ANY WARRANTY; without even the implied warranty of
# MERCHANTABILITY or FITNESS FOR A PARTICULAR PURPOSE.  See the
# GNU General Public License for more details.
#
# You should have received a copy of the GNU General Public License along
# with this program; if not, write to the Free Software Foundation, Inc.,
# 51 Franklin Street, Fifth Floor, Boston, MA 02110-1301 USA.


import json
import logging
from argparse import Namespace
from functools import wraps
from typing import Any, Callable, Dict, Generator, List, Optional, Set, Tuple, Union

import entrypoints
from omero.cli import BaseControl, Parser, ProxyStringType
from omero.gateway import BlitzGateway, BlitzObjectWrapper
from omero.model import Dataset, Image, IObject, Plate, Project, Screen
from omero.sys import ParametersI
from omero_marshal import get_encoder
from pyld import jsonld
from rdflib import BNode, Graph, Literal, URIRef
from rdflib.namespace import DCTERMS, RDF
from rdflib_pyld_compat import pyld_jsonld_from_rdflib_graph


import requests
import json
from typing import Dict, Any, Optional

HELP = """A plugin for exporting rdf from OMERO

omero-rdf creates a stream of RDF triples from the starting object that
it is given. This may be one of: Image, Dataset, Project, Plate, and Screen.

Examples:

  omero rdf Image:123                # Streams each triple found in N-Triples format
  omero rdf -F=jsonld Image:123      # Collects all triples and prints formatted output
  omero rdf -S=flat Project:123      # Do not recurse into containers ("flat-strategy")
  omero rdf --trim-whitespace ...    # Strip leading and trailing whitespace from text
  omero rdf --first-handler-wins ... # First mapping wins; others will be ignored

"""

# TYPE DEFINITIONS

Data = Dict[str, Any]
Subj = Union[BNode, URIRef]
Obj = Union[BNode, Literal, URIRef]
Triple = Tuple[Subj, URIRef, Obj]
Handlers = List[Callable[[URIRef, URIRef, Data], Generator[Triple, None, bool]]]


def gateway_required(func: Callable) -> Callable:  # type: ignore
    """
    Decorator which initializes a client (self.client),
    a BlitzGateway (self.gateway), and makes sure that
    all services of the Blitzgateway are closed again.

    FIXME: copied from omero-cli-render. move upstream
    """

    @wraps(func)
    def _wrapper(self, *args: Any, **kwargs: Any):  # type: ignore
        self.client = self.ctx.conn(*args)
        self.gateway = BlitzGateway(client_obj=self.client)

        try:
            return func(self, *args, **kwargs)
        finally:
            if self.gateway is not None:
                self.gateway.close(hard=False)
                self.gateway = None
                self.client = None

    return _wrapper


<<<<<<< HEAD

def fetch_jsonld_context(url: str) -> Optional[Dict[str, Any]]:
    """
    Fetch JSON-LD context from a URL.
    
    Args:
        url: The URL of the JSON-LD document
        
    Returns:
        The @context object or None if not found/error
    """
    try:
        # Make HTTP request
        response = requests.get(url, headers={'Accept': 'application/ld+json'})
        response.raise_for_status()
        
        # Parse JSON
        data = response.json()
        
        # Extract @context
        if '@context' in data:
            return data['@context']
        else:
            logging.warning(f"No @context found in {url}")
            return None
            
    except requests.RequestException as e:
        logging.warning(f"Network error: {e}")
        return None
    except json.JSONDecodeError as e:
        logging.warning(f"JSON parsing error: {e}")
        return None

def key_in_context(key: str, context: Dict[str, Any]):
    """
    Check if a key is in the context.
    
    Args:
        key: The key to check
        context: The JSON-LD context
        
    Returns:
        True if the key is in the context, False otherwise
    """
    if key.startswith("omero:"):
        return key[6:] in context
    else:
        return key in context
=======
class Format:
    """
    Output mechanisms split into two types: streaming and non-streaming.
    Critical methods include:

        - streaming:
            - serialize_triple: return a representation of the triple
        - non-streaming:
            - add: store a triple for later serialization
            - serialize_graph: return a representation of the graph

    See the subclasses for more information.
    """

    def __init__(self):
        self.streaming = None

    def __str__(self):
        return self.__class__.__name__[:-6].lower()

    def __lt__(self, other):
        return str(self) < str(other)

    def add(self, triple):
        raise NotImplementedError()

    def serialize_triple(self, triple):
        raise NotImplementedError()

    def serialize_graph(self):
        raise NotImplementedError()


class StreamingFormat(Format):
    def __init__(self):
        super().__init__()
        self.streaming = True

    def add(self, triple):
        raise RuntimeError("adding not supported during streaming")

    def serialize_graph(self):
        raise RuntimeError("graph serialization not supported during streaming")


class NTriplesFormat(StreamingFormat):
    def __init__(self):
        super().__init__()

    def serialize_triple(self, triple):
        s, p, o = triple
        escaped = o.n3().encode("unicode_escape").decode("utf-8")
        return f"""{s.n3()}\t{p.n3()}\t{escaped} ."""


class NonStreamingFormat(Format):
    def __init__(self):
        super().__init__()
        self.streaming = False
        self.graph = Graph()
        self.graph.bind("wd", "http://www.wikidata.org/prop/direct/")
        self.graph.bind("ome", "http://www.openmicroscopy.org/rdf/2016-06/ome_core/")
        self.graph.bind(
            "ome-xml", "http://www.openmicroscopy.org/Schemas/OME/2016-06#"
        )  # FIXME
        self.graph.bind("omero", "http://www.openmicroscopy.org/TBD/omero/")
        # self.graph.bind("xs", XMLSCHEMA)
        # TODO: Allow handlers to register namespaces

    def add(self, triple):
        self.graph.add(triple)

    def serialize_triple(self, triple):
        raise RuntimeError("triple serialization not supported during streaming")


class TurtleFormat(NonStreamingFormat):
    def __init__(self):
        super().__init__()

    def serialize_graph(self) -> None:
        return self.graph.serialize()


class JSONLDFormat(NonStreamingFormat):
    def __init__(self):
        super().__init__()

    def context(self):
        # TODO: allow handlers to add to this
        return {
            "@wd": "http://www.wikidata.org/prop/direct/",
            "@ome": "http://www.openmicroscopy.org/rdf/2016-06/ome_core/",
            "@ome-xml": "http://www.openmicroscopy.org/Schemas/OME/2016-06#",
            "@omero": "http://www.openmicroscopy.org/TBD/omero/",
            "@idr": "https://idr.openmicroscopy.org/",
        }

    def serialize_graph(self) -> None:
        return self.graph.serialize(
            format="json-ld",
            context=self.context(),
            indent=4,
        )


class ROCrateFormat(JSONLDFormat):
    def __init__(self):
        super().__init__()

    def context(self):
        ctx = super().context()
        ctx["@rocrate"] = "https://w3id.org/ro/crate/1.1/context"
        return ctx

    def serialize_graph(self):
        ctx = self.context()
        j = pyld_jsonld_from_rdflib_graph(self.graph)
        j = jsonld.flatten(j, ctx)
        j = jsonld.compact(j, ctx)
        if "@graph" not in j:
            raise Exception(j)
        j["@graph"][0:0] = [
            {
                "@id": "./",
                "@type": "Dataset",
                "rocrate:license": "https://creativecommons.org/licenses/by/4.0/",
            },
            {
                "@id": "ro-crate-metadata.json",
                "@type": "CreativeWork",
                "rocrate:conformsTo": {"@id": "https://w3id.org/ro/crate/1.1"},
                "rocrate:about": {"@id": "./"},
            },
        ]
        return json.dumps(j, indent=4)


def format_mapping():
    return {
        "ntriples": NTriplesFormat(),
        "jsonld": JSONLDFormat(),
        "turtle": TurtleFormat(),
        "ro-crate": ROCrateFormat(),
    }


def format_list():
    return format_mapping().keys()

>>>>>>> 54e6cb44

class Handler:
    """
    Instances are used to generate triples.

    Methods which can be subclassed:
        TBD

    """
    
    url = "https://gist.githubusercontent.com/stefanches7/5b3402331d901bb3c3384bac047c4ac2/raw/cd45da585bfa630a56ef55670d2b5da2be50ff76/context.ld.json"
    context = fetch_jsonld_context(url)

    OME = "ome:"
    OMERO = "ome:"

    def __init__(
        self,
        gateway: BlitzGateway,
        formatter: Format,
        trim_whitespace=False,
        use_ellide=False,
        first_handler_wins=False,
        descent="recursive",
    ) -> None:
        self.gateway = gateway
        self.cache: Set[URIRef] = set()
        self.bnode = 0
        self.formatter = formatter
        self.trim_whitespace = trim_whitespace
        self.use_ellide = use_ellide
        self.first_handler_wins = first_handler_wins
        self.descent = descent
        self._descent_level = 0
        self.annotation_handlers = self.load_handlers()
        self.info = self.load_server()

<<<<<<< HEAD
        if self.pretty_print:
            self.graph = Graph()
            self.graph.bind("wd", "http://www.wikidata.org/prop/direct/")
            self.graph.bind(
                "ome", "https://gist.githubusercontent.com/stefanches7/5b3402331d901bb3c3384bac047c4ac2/raw/cd45da585bfa630a56ef55670d2b5da2be50ff76/context.ld.json"
            )
            # self.graph.bind("xs", XMLSCHEMA)
            # TODO: Allow handlers to register namespaces
=======
    def skip_descent(self):
        return self.descent != "recursive" and self._descent_level > 0

    def descending(self):
        self._descent_level += 1
>>>>>>> 54e6cb44

    def load_handlers(self) -> Handlers:
        annotation_handlers: Handlers = []
        for ep in entrypoints.get_group_all("omero_rdf.annotation_handler"):
            ah_loader = ep.load()
            annotation_handlers.append(ah_loader(self))
        # We know there are some built in handlers
        assert len(annotation_handlers) >= 1
        return annotation_handlers

    def load_server(self) -> Any:
        # Attempt to auto-detect server
        comm = self.gateway.c.getCommunicator()
        return self.gateway.c.getRouter(comm).ice_getEndpoints()[0].getInfo()

    def get_identity(self, _type: str, _id: Any) -> URIRef:
        if _type.endswith("I") and _type != ("ROI"):
            _type = _type[0:-1]
        return URIRef(f"https://{self.info.host}/{_type}/{_id}")

    def get_bnode(self) -> BNode:
        try:
            return BNode()
            # return f":b{self.bnode}"
        finally:
            self.bnode += 1

    def get_key(self, key: str) -> Optional[URIRef]:
        if key in ("@type", "@id", "omero:details", "Annotations"):
            # Types that we want to omit fo
            return None
        else:
            if not key_in_context(key, self.context):
                logging.warning("Did not find in OMERO context: %s. Add it to the spreadsheet of new fields", key)
            if key.startswith("omero:"):
                return URIRef(f"{self.OMERO}{key[6:]}")
            else:
                return URIRef(f"{self.OME}{key}")

    def get_type(self, data: Data) -> str:
        return data.get("@type", "UNKNOWN").split("#")[-1]

    def literal(self, v: Any) -> Literal:
        """
        Prepare Python objects for use as literals
        """
        if isinstance(v, str):
            v = str(v)
            if self.use_ellide and len(v) > 50:
                v = f"{v[0:24]}...{v[-20:-1]}"
            elif v.startswith(" ") or v.endswith(" "):
                if self.trim_whitespace:
                    v = v.strip()
                else:
                    logging.warning(
                        "string has whitespace that needs trimming: '%s'", v
                    )
        return Literal(v)

    def get_class(self, o):
        if isinstance(o, IObject):
            c = o.__class__
        else:  # Wrapper
            c = o._obj.__class__
        return c

    def __call__(self, o: BlitzObjectWrapper) -> URIRef:
        c = self.get_class(o)
        encoder = get_encoder(c)
        if encoder is None:
            raise Exception(f"unknown: {c}")
        else:
            data = encoder.encode(o)
            return self.handle(data)

    def handle(self, data: Data) -> URIRef:
        """
        Parses the data object into RDF triples.

        Returns the id for the data object itself
        """
        # TODO: Add quad representation as an option
        output: Triple

        str_id = data.get("@id")
        if not str_id:
            raise Exception(f"missing id: {data}")

        # TODO: this call is likely redundant
        _type = self.get_type(data)
        _id = self.get_identity(_type, str_id)

        for triple in self.rdf(_id, data):
            if triple:
                if None in triple:
                    logging.debug("skipping None value: %s %s %s", triple)
                else:
                    self.emit(triple)

        return _id

    def emit(self, triple: Triple):
        if self.formatter.streaming:
            print(self.formatter.serialize_triple(triple))
        else:
            self.formatter.add(triple)

    def close(self):
        if not self.formatter.streaming:
            print(self.formatter.serialize_graph())

    def rdf(
        self,
        _id: Subj,
        data: Data,
    ) -> Generator[Triple, None, None]:

        _type = self.get_type(data)

        # Temporary workaround while deciding how to pass annotations
        if "Annotation" in str(_type):
            for ah in self.annotation_handlers:
                handled = yield from ah(
                    None,
                    None,
                    data,
                )
                if self.first_handler_wins and handled:
                    return
        # End workaround

        if _id in self.cache:
            logging.debug("# skipping previously seen %s", _id)
            return
        else:
            self.cache.add(_id)

        for k, v in sorted(data.items()):

            if k == "@type":
                yield (_id, RDF.type, URIRef(v))
            elif k in ("@id", "omero:details", "Annotations"):
                # Types that we want to omit for now
                pass
            else:
                if not key_in_context(k, self.context):
                    logging.warning("Did not find in OMERO context: %s. Add it to the spreadsheet of new fields", k)
                if k.startswith("omero:"):
                    key = URIRef(f"{self.OMERO}{k[6:]}")
                else:
                    key = URIRef(f"{self.OME}{k}")

                if isinstance(v, dict):
                    # This is an object
                    if "@id" in v:
                        yield from self.yield_object_with_id(_id, key, v)
                    else:
                        # Without an identity, use a bnode
                        # TODO: store by value for re-use?
                        bnode = self.get_bnode()
                        yield (_id, key, bnode)
                        yield from self.rdf(bnode, v)

                elif isinstance(v, list):
                    # This is likely the [[key, value], ...] structure?
                    # can also be shapes
                    for item in v:
                        if isinstance(item, dict) and "@id" in item:
                            yield from self.yield_object_with_id(_id, key, item)
                        elif isinstance(item, list) and len(item) == 2:
                            bnode = self.get_bnode()
                            # TODO: KVPs need ordering info, also no use of "key" here.
                            yield (_id, URIRef(f"{self.OME}Map"), bnode)
                            yield (
                                bnode,
                                URIRef(f"{self.OME}Key"),
                                self.literal(item[0]),
                            )
                            yield (
                                bnode,
                                URIRef(f"{self.OME}Value"),
                                self.literal(item[1]),
                            )
                        else:
                            raise Exception(f"unknown list item: {item}")
                else:
                    yield (_id, key, self.literal(v))

        # Special handling for Annotations
        annotations = data.get("Annotations", [])
        for annotation in annotations:

            handled = False
            for ah in self.annotation_handlers:
                handled = yield from ah(
                    _id, URIRef(f"{self.OME}annotation"), annotation
                )
                if handled:
                    break

            if not handled:  # TODO: could move to a default handler
                aid = self.get_identity("AnnotationTBD", annotation["@id"])
                yield (_id, URIRef(f"{self.OME}annotation"), aid)
                yield from self.rdf(aid, annotation)

    def yield_object_with_id(self, _id, key, v):
        """
        Yields a link to the object as well as its representation.
        """
        v_type = self.get_type(v)
        val = self.get_identity(v_type, v["@id"])
        yield (_id, key, val)
        yield from self.rdf(_id, v)


class RdfControl(BaseControl):
    def _configure(self, parser: Parser) -> None:
        parser.add_login_arguments()
        rdf_type = ProxyStringType("Image")
        rdf_help = "Object to be exported to RDF"
        parser.add_argument("target", type=rdf_type, nargs="+", help=rdf_help)
        format_group = parser.add_mutually_exclusive_group()
        format_group.add_argument(
            "--pretty",
            action="store_true",
            default=False,
            help="Shortcut for --format=turtle",
        )
        format_group.add_argument(
            "--format",
            "-F",
            default="ntriples",
            choices=format_list(),
        )
        parser.add_argument(
            "--descent",
            "-S",
            default="recursive",
            help="Descent strategy to use: recursive, flat",
        )
        parser.add_argument(
            "--ellide", action="store_true", default=False, help="Shorten strings"
        )
        parser.add_argument(
            "--first-handler-wins",
            "-1",
            action="store_true",
            default=False,
            help="Don't duplicate annotations",
        )
        parser.add_argument(
            "--trim-whitespace",
            action="store_true",
            default=False,
            help="Remove leading and trailing whitespace from literals",
        )
        parser.set_defaults(func=self.action)

    @gateway_required
    def action(self, args: Namespace) -> None:

        # Support hidden --pretty flag
        if args.pretty:
            args.format = TurtleFormat()
        else:
            args.format = format_mapping()[args.format]

        handler = Handler(
            self.gateway,
            formatter=args.format,
            use_ellide=args.ellide,
            trim_whitespace=args.trim_whitespace,
            first_handler_wins=args.first_handler_wins,
            descent=args.descent,
        )
        self.descend(self.gateway, args.target, handler)
        handler.close()

    # TODO: move to handler?
    def descend(
        self,
        gateway: BlitzGateway,
        target: IObject,
        handler: Handler,
    ) -> URIRef:
        """
        Copied from omero-cli-render. Should be moved upstream
        """

        if isinstance(target, list):
            return [self.descend(gateway, t, handler) for t in target]

        # "descent" doesn't apply to a list
        if handler.skip_descent():
            objid = handler(target)
            logging.debug("skip descent: %s", objid)
            return objid
        else:
            handler.descending()

        if isinstance(target, Screen):
            scr = self._lookup(gateway, "Screen", target.id)
            scrid = handler(scr)
            for plate in scr.listChildren():
                pltid = self.descend(gateway, plate._obj, handler)
                handler.emit((pltid, DCTERMS.isPartOf, scrid))
                handler.emit((scrid, DCTERMS.hasPart, pltid))
            for annotation in scr.listAnnotations(None):
                annid = handler(annotation)
                handler.emit((annid, DCTERMS.isPartOf, scrid))
            return scrid

        elif isinstance(target, Plate):
            plt = self._lookup(gateway, "Plate", target.id)
            pltid = handler(plt)
            for annotation in plt.listAnnotations(None):
                annid = handler(annotation)
                handler.emit((annid, DCTERMS.isPartOf, pltid))
            for well in plt.listChildren():
                wid = handler(well)  # No descend
                handler.emit((wid, DCTERMS.isPartOf, pltid))
                for idx in range(0, well.countWellSample()):
                    img = well.getImage(idx)
                    imgid = self.descend(gateway, img._obj, handler)
                    handler.emit((imgid, DCTERMS.isPartOf, wid))
                    handler.emit((wid, DCTERMS.hasPart, imgid))
            return pltid

        elif isinstance(target, Project):
            prj = self._lookup(gateway, "Project", target.id)
            prjid = handler(prj)
            for annotation in prj.listAnnotations(None):
                annid = handler(annotation)
                handler.emit((annid, DCTERMS.isPartOf, prjid))
            for ds in prj.listChildren():
                dsid = self.descend(gateway, ds._obj, handler)
                handler.emit((dsid, DCTERMS.isPartOf, prjid))
                handler.emit((prjid, DCTERMS.hasPart, dsid))
            return prjid

        elif isinstance(target, Dataset):
            ds = self._lookup(gateway, "Dataset", target.id)
            dsid = handler(ds)
            for annotation in ds.listAnnotations(None):
                annid = handler(annotation)
                handler.emit((annid, DCTERMS.isPartOf, dsid))
            for img in ds.listChildren():
                imgid = self.descend(gateway, img._obj, handler)
                handler.emit((imgid, DCTERMS.isPartOf, dsid))
                handler.emit((dsid, DCTERMS.hasPart, imgid))
            return dsid

        elif isinstance(target, Image):
            img = self._lookup(gateway, "Image", target.id)
            imgid = handler(img)
            pixid = handler(img.getPrimaryPixels())
            handler.emit((pixid, DCTERMS.isPartOf, imgid))
            handler.emit((imgid, DCTERMS.hasPart, pixid))
            for annotation in img.listAnnotations(None):
                img._loadAnnotationLinks()
                annid = handler(annotation)
                handler.emit((annid, DCTERMS.isPartOf, imgid))
            for roi in self._get_rois(gateway, img):
                handler(roi)
            return imgid

        else:
            self.ctx.die(111, "unknown target: %s" % target.__class__.__name__)

    def _get_rois(self, gateway, img):
        params = ParametersI()
        params.addId(img.id)
        query = """select r from Roi r
                left outer join fetch r.annotationLinks as ral
                left outer join fetch ral.child as rann
                left outer join fetch r.shapes as s
                left outer join fetch s.annotationLinks as sal
                left outer join fetch sal.child as sann
                     where r.image.id = :id"""
        return gateway.getQueryService().findAllByQuery(
            query, params, {"omero.group": str(img.details.group.id.val)}
        )

    def _lookup(
        self, gateway: BlitzGateway, _type: str, oid: int
    ) -> BlitzObjectWrapper:
        # TODO: move _lookup to a _configure type
        gateway.SERVICE_OPTS.setOmeroGroup("-1")
        obj = gateway.getObject(_type, oid)
        if not obj:
            self.ctx.die(110, f"No such {_type}: {oid}")
        return obj<|MERGE_RESOLUTION|>--- conflicted
+++ resolved
@@ -36,10 +36,8 @@
 from rdflib.namespace import DCTERMS, RDF
 from rdflib_pyld_compat import pyld_jsonld_from_rdflib_graph
 
-
 import requests
-import json
-from typing import Dict, Any, Optional
+
 
 HELP = """A plugin for exporting rdf from OMERO
 
@@ -90,56 +88,58 @@
     return _wrapper
 
 
-<<<<<<< HEAD
-
 def fetch_jsonld_context(url: str) -> Optional[Dict[str, Any]]:
     """
     Fetch JSON-LD context from a URL.
-    
+
     Args:
         url: The URL of the JSON-LD document
-        
+
     Returns:
         The @context object or None if not found/error
     """
     try:
         # Make HTTP request
-        response = requests.get(url, headers={'Accept': 'application/ld+json'})
+        response = requests.get(url, headers={"Accept": "application/ld+json"})
         response.raise_for_status()
-        
+
         # Parse JSON
         data = response.json()
-        
+
         # Extract @context
-        if '@context' in data:
-            return data['@context']
+        if "@context" in data:
+            return data["@context"]
         else:
-            logging.warning(f"No @context found in {url}")
+            logging.warning("No @context found in %s", url)
             return None
-            
-    except requests.RequestException as e:
-        logging.warning(f"Network error: {e}")
+
+    except requests.RequestException:
+        logging.warning("Network error", exc_info=True)
         return None
-    except json.JSONDecodeError as e:
-        logging.warning(f"JSON parsing error: {e}")
+    except json.JSONDecodeError:
+        logging.warning("JSON parsing error", exc_info=True)
         return None
 
-def key_in_context(key: str, context: Dict[str, Any]):
+
+def key_in_context(key: str, context: Dict[str, Any] | None):
     """
     Check if a key is in the context.
-    
+
     Args:
         key: The key to check
         context: The JSON-LD context
-        
+
     Returns:
         True if the key is in the context, False otherwise
     """
+    if context is None:
+        raise Exception("context is None")
     if key.startswith("omero:"):
         return key[6:] in context
     else:
         return key in context
-=======
+
+
 class Format:
     """
     Output mechanisms split into two types: streaming and non-streaming.
@@ -290,7 +290,6 @@
 def format_list():
     return format_mapping().keys()
 
->>>>>>> 54e6cb44
 
 class Handler:
     """
@@ -300,8 +299,12 @@
         TBD
 
     """
-    
-    url = "https://gist.githubusercontent.com/stefanches7/5b3402331d901bb3c3384bac047c4ac2/raw/cd45da585bfa630a56ef55670d2b5da2be50ff76/context.ld.json"
+
+    url = (
+        "https://gist.githubusercontent.com/stefanches7/"
+        "5b3402331d901bb3c3384bac047c4ac2/raw/cd45da585bfa"
+        "630a56ef55670d2b5da2be50ff76/context.ld.json"
+    )
     context = fetch_jsonld_context(url)
 
     OME = "ome:"
@@ -328,22 +331,11 @@
         self.annotation_handlers = self.load_handlers()
         self.info = self.load_server()
 
-<<<<<<< HEAD
-        if self.pretty_print:
-            self.graph = Graph()
-            self.graph.bind("wd", "http://www.wikidata.org/prop/direct/")
-            self.graph.bind(
-                "ome", "https://gist.githubusercontent.com/stefanches7/5b3402331d901bb3c3384bac047c4ac2/raw/cd45da585bfa630a56ef55670d2b5da2be50ff76/context.ld.json"
-            )
-            # self.graph.bind("xs", XMLSCHEMA)
-            # TODO: Allow handlers to register namespaces
-=======
     def skip_descent(self):
         return self.descent != "recursive" and self._descent_level > 0
 
     def descending(self):
         self._descent_level += 1
->>>>>>> 54e6cb44
 
     def load_handlers(self) -> Handlers:
         annotation_handlers: Handlers = []
@@ -377,7 +369,11 @@
             return None
         else:
             if not key_in_context(key, self.context):
-                logging.warning("Did not find in OMERO context: %s. Add it to the spreadsheet of new fields", key)
+                logging.warning(
+                    "Did not find in OMERO context: %s. "
+                    "Add it to the spreadsheet of new fields",
+                    key,
+                )
             if key.startswith("omero:"):
                 return URIRef(f"{self.OMERO}{key[6:]}")
             else:
@@ -490,7 +486,11 @@
                 pass
             else:
                 if not key_in_context(k, self.context):
-                    logging.warning("Did not find in OMERO context: %s. Add it to the spreadsheet of new fields", k)
+                    logging.warning(
+                        "Did not find in OMERO context: %s. "
+                        "Add it to the spreadsheet of new fields",
+                        k,
+                    )
                 if k.startswith("omero:"):
                     key = URIRef(f"{self.OMERO}{k[6:]}")
                 else:
