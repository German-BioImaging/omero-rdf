--- conflicted
+++ resolved
@@ -596,12 +596,9 @@
 
     @gateway_required
     def action(self, args: Namespace) -> None:
-<<<<<<< HEAD
 
         self._validate_extensions(args)
 
-=======
->>>>>>> f02747be
         # Support hidden --pretty flag
         if args.pretty:
             args.format = TurtleFormat()
