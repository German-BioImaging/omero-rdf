#!/usr/bin/env python

#
# Copyright (c) 2022 German BioImaging
# All rights reserved.
#
# This program is free software; you can redistribute it and/or modify
# it under the terms of the GNU General Public License as published by
# the Free Software Foundation; either version 2 of the License, or
# (at your option) any later version.
#
# This program is distributed in the hope that it will be useful,
# but WITHOUT ANY WARRANTY; without even the implied warranty of
# MERCHANTABILITY or FITNESS FOR A PARTICULAR PURPOSE.  See the
# GNU General Public License for more details.
#
# You should have received a copy of the GNU General Public License along
# with this program; if not, write to the Free Software Foundation, Inc.,
# 51 Franklin Street, Fifth Floor, Boston, MA 02110-1301 USA.


import contextlib
import gzip
import sys
import json
import logging
from argparse import Namespace
from functools import wraps
from typing import Any, Callable, Dict, Generator, List, Optional, Set, Tuple, Union

from importlib.metadata import entry_points
from omero.cli import BaseControl, Parser, ProxyStringType
from omero.gateway import BlitzGateway, BlitzObjectWrapper
from omero.model import Dataset, Image, IObject, Plate, Project, Screen
from omero.sys import ParametersI
from omero_marshal import get_encoder
from pyld import jsonld
from rdflib import BNode, Graph, Literal, URIRef
from rdflib.namespace import DCTERMS, RDF
from rdflib_pyld_compat import pyld_jsonld_from_rdflib_graph

HELP = """A plugin for exporting RDF from OMERO

omero-rdf creates a stream of RDF triples from the starting object that
it is given. This may be one of: Image, Dataset, Project, Plate, and Screen.

Examples:

  omero rdf Image:123                # Streams each triple found in N-Triples format

  omero rdf -F=jsonld Image:123      # Collects all triples and prints formatted output
  omero rdf -S=flat Project:123      # Do not recurse into containers ("flat-strategy")
  omero rdf --trim-whitespace ...    # Strip leading and trailing whitespace from text
  omero rdf --first-handler-wins ... # First mapping wins; others will be ignored

  omero rdf --file - ...             # Write RDF triples to stdout
  omero rdf --file output.nt ...     # Write RDF triples to the specified file
  omero rdf --file output.nt.gz      # Write RDF triples to the specified file, gzipping

"""

# TYPE DEFINITIONS

Data = Dict[str, Any]
Subj = Union[BNode, URIRef]
Obj = Union[BNode, Literal, URIRef]
Triple = Tuple[Subj, URIRef, Obj]
Handlers = List[Callable[[URIRef, URIRef, Data], Generator[Triple, None, bool]]]


@contextlib.contextmanager
def open_with_default(filename=None, filehandle=None):
    """
    Open a file for writing if given and close on completion.

    No closing will happen if the file name is "-" since stdout will be used.
    If no filehandle is given, stdout will also be used.
    Otherwise return the given filehandle will be used.
    """
    close = False
    if filename:
        if filename == "-":
            fh = sys.stdout
        else:
            if filename.endswith(".gz"):
                fh = gzip.open(filename, "wt")
            else:
                fh = open(filename, "w")
            close = True
    else:
        if filehandle is None:
            filehandle = sys.stdout
        fh = filehandle

    try:
        yield fh
    finally:
        if close:
            fh.close()


def gateway_required(func: Callable) -> Callable:  # type: ignore
    """
    Decorator which initializes a client (self.client),
    a BlitzGateway (self.gateway), and makes sure that
    all services of the Blitzgateway are closed again.

    FIXME: copied from omero-cli-render. move upstream
    """

    @wraps(func)
    def _wrapper(self, *args: Any, **kwargs: Any):  # type: ignore
        self.client = self.ctx.conn(*args)
        self.gateway = BlitzGateway(client_obj=self.client)

        try:
            return func(self, *args, **kwargs)
        finally:
            if self.gateway is not None:
                self.gateway.close(hard=False)
                self.gateway = None
                self.client = None

    return _wrapper


class Format:
    """
    Output mechanisms split into two types: streaming and non-streaming.
    Critical methods include:

        - streaming:
            - serialize_triple: return a representation of the triple
        - non-streaming:
            - add: store a triple for later serialization
            - serialize_graph: return a representation of the graph

    See the subclasses for more information.
    """

    def __init__(self):
        self.streaming = None

    def __str__(self):
        return self.__class__.__name__[:-6].lower()

    def __lt__(self, other):
        return str(self) < str(other)

    def add(self, triple):
        raise NotImplementedError()

    def serialize_triple(self, triple):
        raise NotImplementedError()

    def serialize_graph(self):
        raise NotImplementedError()


class StreamingFormat(Format):
    def __init__(self):
        super().__init__()
        self.streaming = True

    def add(self, triple):
        raise RuntimeError("adding not supported during streaming")

    def serialize_graph(self):
        raise RuntimeError("graph serialization not supported during streaming")


class NTriplesFormat(StreamingFormat):
    def __init__(self):
        super().__init__()

    def serialize_triple(self, triple):
        s, p, o = triple
        escaped = o.n3().encode("unicode_escape").decode("utf-8")
        return f"""{s.n3()}\t{p.n3()}\t{escaped} ."""


class NonStreamingFormat(Format):
    def __init__(self):
        super().__init__()
        self.streaming = False
        self.graph = Graph()
        self.graph.bind("wd", "http://www.wikidata.org/prop/direct/")
        self.graph.bind("ome", "http://www.openmicroscopy.org/rdf/2016-06/ome_core/")
        self.graph.bind(
            "ome-xml", "http://www.openmicroscopy.org/Schemas/OME/2016-06#"
        )  # FIXME
        self.graph.bind("omero", "http://www.openmicroscopy.org/TBD/omero/")
        # self.graph.bind("xs", XMLSCHEMA)
        # TODO: Allow handlers to register namespaces

    def add(self, triple):
        self.graph.add(triple)

    def serialize_triple(self, triple):
        raise RuntimeError("triple serialization not supported during streaming")


class TurtleFormat(NonStreamingFormat):
    def __init__(self):
        super().__init__()

    def serialize_graph(self) -> None:
        return self.graph.serialize()


class JSONLDFormat(NonStreamingFormat):
    def __init__(self):
        super().__init__()

    def context(self):
        # TODO: allow handlers to add to this
        return {
            "@wd": "http://www.wikidata.org/prop/direct/",
            "@ome": "http://www.openmicroscopy.org/rdf/2016-06/ome_core/",
            "@ome-xml": "http://www.openmicroscopy.org/Schemas/OME/2016-06#",
            "@omero": "http://www.openmicroscopy.org/TBD/omero/",
            "@idr": "https://idr.openmicroscopy.org/",
        }

    def serialize_graph(self) -> None:
        return self.graph.serialize(
            format="json-ld",
            context=self.context(),
            indent=4,
        )


class ROCrateFormat(JSONLDFormat):
    def __init__(self):
        super().__init__()

    def context(self):
        ctx = super().context()
        ctx["@rocrate"] = "https://w3id.org/ro/crate/1.1/context"
        return ctx

    def serialize_graph(self):
        ctx = self.context()
        j = pyld_jsonld_from_rdflib_graph(self.graph)
        j = jsonld.flatten(j, ctx)
        j = jsonld.compact(j, ctx)
        if "@graph" not in j:
            raise Exception(j)
        j["@graph"][0:0] = [
            {
                "@id": "./",
                "@type": "Dataset",
                "rocrate:license": "https://creativecommons.org/licenses/by/4.0/",
            },
            {
                "@id": "ro-crate-metadata.json",
                "@type": "CreativeWork",
                "rocrate:conformsTo": {"@id": "https://w3id.org/ro/crate/1.1"},
                "rocrate:about": {"@id": "./"},
            },
        ]
        return json.dumps(j, indent=4)


def format_mapping():
    return {
        "ntriples": NTriplesFormat(),
        "jsonld": JSONLDFormat(),
        "turtle": TurtleFormat(),
        "ro-crate": ROCrateFormat(),
    }


def format_list():
    return format_mapping().keys()


class Handler:
    """
    Instances are used to generate triples.

    Methods which can be subclassed:
        TBD

    """

    OME = "http://www.openmicroscopy.org/rdf/2016-06/ome_core/"
    OMERO = "http://www.openmicroscopy.org/TBD/omero/"

    def __init__(
        self,
        gateway: BlitzGateway,
        formatter: Format,
        trim_whitespace=False,
        use_ellide=False,
        first_handler_wins=False,
        descent="recursive",
        filehandle=sys.stdout,
    ) -> None:
        self.gateway = gateway
        self.cache: Set[URIRef] = set()
        self.bnode = 0
        self.formatter = formatter
        self.trim_whitespace = trim_whitespace
        self.use_ellide = use_ellide
        self.first_handler_wins = first_handler_wins
        self.descent = descent
        self._descent_level = 0
        self.annotation_handlers = self.load_handlers()
        self.info = self.load_server()
        self.filehandle = filehandle

    def skip_descent(self):
        return self.descent != "recursive" and self._descent_level > 0

    def descending(self):
        self._descent_level += 1

    def load_handlers(self) -> Handlers:
        annotation_handlers: Handlers = []
        eps = entry_points()
        for ep in eps.get("omero_rdf.annotation_handler", []):
            ah_loader = ep.load()
            annotation_handlers.append(ah_loader(self))
        return annotation_handlers

    def load_server(self) -> Any:
        # Attempt to auto-detect server
        comm = self.gateway.c.getCommunicator()
        return self.gateway.c.getRouter(comm).ice_getEndpoints()[0].getInfo()

    def get_identity(self, _type: str, _id: Any) -> URIRef:
        if _type.endswith("I") and _type != ("ROI"):
            _type = _type[0:-1]
        return URIRef(f"https://{self.info.host}/{_type}/{_id}")

    def get_bnode(self) -> BNode:
        try:
            return BNode()
            # return f":b{self.bnode}"
        finally:
            self.bnode += 1

    def get_key(self, key: str) -> Optional[URIRef]:
        if key in ("@type", "@id", "omero:details", "Annotations"):
            # Types that we want to omit fo
            return None
        else:
            if key.startswith("omero:"):
                return URIRef(f"{self.OMERO}{key[6:]}")
            else:
                return URIRef(f"{self.OME}{key}")

    def get_type(self, data: Data) -> str:
        return data.get("@type", "UNKNOWN").split("#")[-1]

    def literal(self, v: Any) -> Literal:
        """
        Prepare Python objects for use as literals
        """
        if isinstance(v, str):
            v = str(v)
            if self.use_ellide and len(v) > 50:
                v = f"{v[0:24]}...{v[-20:-1]}"
            elif v.startswith(" ") or v.endswith(" "):
                if self.trim_whitespace:
                    v = v.strip()
                else:
                    logging.warning(
                        "string has whitespace that needs trimming: '%s'", v
                    )
        return Literal(v)

    def get_class(self, o):
        if isinstance(o, IObject):
            c = o.__class__
        else:  # Wrapper
            c = o._obj.__class__
        return c

    def __call__(self, o: BlitzObjectWrapper) -> URIRef:
        c = self.get_class(o)
        encoder = get_encoder(c)
        if encoder is None:
            raise Exception(f"unknown: {c}")
        else:
            data = encoder.encode(o)
            return self.handle(data)

    def annotations(self, obj, objid):
        """
        Loop through all annotations and handle them individually.
        """
        if isinstance(obj, IObject):
            # Not a wrapper object
            for annotation in obj.linkedAnnotationList():
                annid = self(annotation)
                self.contains(objid, annid)
        else:
            for annotation in obj.listAnnotations(None):
                obj._loadAnnotationLinks()
                annid = self(annotation)
                self.contains(objid, annid)

    def handle(self, data: Data) -> URIRef:
        """
        Parses the data object into RDF triples.

        Returns the id for the data object itself
        """
        # TODO: Add quad representation as an option

        str_id = data.get("@id")
        if not str_id:
            raise Exception(f"missing id: {data}")

        # TODO: this call is likely redundant
        _type = self.get_type(data)
        _id = self.get_identity(_type, str_id)

        for triple in self.rdf(_id, data):
            if triple:
                if None in triple:
                    logging.debug("skipping None value: %s %s %s", triple)
                else:
                    self.emit(triple)

        return _id

    def contains(self, parent, child):
        """
        Use emit to generate isPartOf and hasPart triples

        TODO: add an option to only choose one of the two directions.
        """
        self.emit((child, DCTERMS.isPartOf, parent))
        self.emit((parent, DCTERMS.hasPart, child))

    def emit(self, triple: Triple):
        if self.formatter.streaming:
            print(self.formatter.serialize_triple(triple), file=self.filehandle)
        else:
            self.formatter.add(triple)

    def close(self):
        if not self.formatter.streaming:
            print(self.formatter.serialize_graph(), file=self.filehandle)

    def rdf(
        self,
        _id: Subj,
        data: Data,
    ) -> Generator[Triple, None, None]:

        _type = self.get_type(data)

        # Temporary workaround while deciding how to pass annotations
        if "Annotation" in str(_type):
            for ah in self.annotation_handlers:
                handled = yield from ah(
                    None,
                    None,
                    data,
                )
                if self.first_handler_wins and handled:
                    return
        # End workaround

        if _id in self.cache:
            logging.debug("# skipping previously seen %s", _id)
            return
        else:
            self.cache.add(_id)

        for k, v in sorted(data.items()):

            if k == "@type":
                yield (_id, RDF.type, URIRef(v))
            elif k in ("@id", "omero:details", "Annotations"):
                # Types that we want to omit for now
                pass
            else:

                if k.startswith("omero:"):
                    key = URIRef(f"{self.OMERO}{k[6:]}")
                else:
                    key = URIRef(f"{self.OME}{k}")

                if isinstance(v, dict):
                    # This is an object
                    if "@id" in v:
                        yield from self.yield_object_with_id(_id, key, v)
                    else:
                        # Without an identity, use a bnode
                        # TODO: store by value for re-use?
                        bnode = self.get_bnode()
                        yield (_id, key, bnode)
                        yield from self.rdf(bnode, v)

                elif isinstance(v, list):
                    # This is likely the [[key, value], ...] structure?
                    # can also be shapes
                    for item in v:
                        if isinstance(item, dict) and "@id" in item:
                            yield from self.yield_object_with_id(_id, key, item)
                        elif isinstance(item, list) and len(item) == 2:
                            bnode = self.get_bnode()
                            # TODO: KVPs need ordering info, also no use of "key" here.
                            yield (_id, URIRef(f"{self.OME}Map"), bnode)
                            yield (
                                bnode,
                                URIRef(f"{self.OME}Key"),
                                self.literal(item[0]),
                            )
                            yield (
                                bnode,
                                URIRef(f"{self.OME}Value"),
                                self.literal(item[1]),
                            )
                        else:
                            raise Exception(f"unknown list item: {item}")
                else:
                    yield (_id, key, self.literal(v))

        # Special handling for Annotations
        annotations = data.get("Annotations", [])
        for annotation in annotations:

            handled = False
            for ah in self.annotation_handlers:
                handled = yield from ah(
                    _id, URIRef(f"{self.OME}annotation"), annotation
                )
                if handled:
                    break

            if not handled:  # TODO: could move to a default handler
                aid = self.get_identity("AnnotationTBD", annotation["@id"])
                yield (_id, URIRef(f"{self.OME}annotation"), aid)
                yield from self.rdf(aid, annotation)

    def yield_object_with_id(self, _id, key, v):
        """
        Yields a link to the object as well as its representation.
        """
        v_type = self.get_type(v)
        val = self.get_identity(v_type, v["@id"])
        yield (_id, key, val)
        yield from self.rdf(_id, v)


class RdfControl(BaseControl):
    def _configure(self, parser: Parser) -> None:
        parser.add_login_arguments()
        rdf_type = ProxyStringType("Image")
        rdf_help = "Object to be exported to RDF"
        parser.add_argument("target", type=rdf_type, nargs="+", help=rdf_help)
        format_group = parser.add_mutually_exclusive_group()
        format_group.add_argument(
            "--pretty",
            action="store_true",
            default=False,
            help="Shortcut for --format=turtle",
        )
        format_group.add_argument(
            "--format",
            "-F",
            default="ntriples",
            choices=format_list(),
        )
        parser.add_argument(
            "--descent",
            "-S",
            default="recursive",
            help="Descent strategy to use: recursive, flat",
        )
        parser.add_argument(
            "--ellide", action="store_true", default=False, help="Shorten strings"
        )
        parser.add_argument(
            "--first-handler-wins",
            "-1",
            action="store_true",
            default=False,
            help="Don't duplicate annotations",
        )
        parser.add_argument(
            "--trim-whitespace",
            action="store_true",
            default=False,
            help="Remove leading and trailing whitespace from literals",
        )
        parser.add_argument(
            "--file",
            type=str,
            default=None,
            help="Write RDF triples to the specified file",
        )
        parser.set_defaults(func=self.action)

    @gateway_required
    def action(self, args: Namespace) -> None:

        # Support hidden --pretty flag
        if args.pretty:
            args.format = TurtleFormat()
        else:
            args.format = format_mapping()[args.format]

        with open_with_default(args.file) as fh:
            handler = Handler(
                self.gateway,
                formatter=args.format,
                use_ellide=args.ellide,
                trim_whitespace=args.trim_whitespace,
                first_handler_wins=args.first_handler_wins,
                descent=args.descent,
                filehandle=fh,
            )
            self.descend(self.gateway, args.target, handler)
            handler.close()

    # TODO: move to handler?
    def descend(
        self,
        gateway: BlitzGateway,
        target: IObject,
        handler: Handler,
    ) -> URIRef:
        """
        Copied from omero-cli-render. Should be moved upstream
        """

        if isinstance(target, list):
            return [self.descend(gateway, t, handler) for t in target]

        # "descent" doesn't apply to a list
        if handler.skip_descent():
            objid = handler(target)
            logging.debug("skip descent: %s", objid)
            return objid
        else:
            handler.descending()

        if isinstance(target, Screen):
            scr = self._lookup(gateway, "Screen", target.id)
            scrid = handler(scr)
            for plate in scr.listChildren():
                pltid = self.descend(gateway, plate._obj, handler)
                handler.contains(scrid, pltid)
            handler.annotations(scr, scrid)
            return scrid

        elif isinstance(target, Plate):
            plt = self._lookup(gateway, "Plate", target.id)
            pltid = handler(plt)
            handler.annotations(plt, pltid)
            for well in plt.listChildren():
                wid = handler(well)  # No descend
                handler.contains(pltid, wid)
                for idx in range(0, well.countWellSample()):
                    img = well.getImage(idx)
                    imgid = self.descend(gateway, img._obj, handler)
                    handler.contains(wid, imgid)
            return pltid

        elif isinstance(target, Project):
            prj = self._lookup(gateway, "Project", target.id)
            prjid = handler(prj)
            handler.annotations(prj, prjid)
            for ds in prj.listChildren():
                dsid = self.descend(gateway, ds._obj, handler)
                handler.contains(prjid, dsid)
            return prjid

        elif isinstance(target, Dataset):
            ds = self._lookup(gateway, "Dataset", target.id)
            dsid = handler(ds)
            handler.annotations(ds, dsid)
            for img in ds.listChildren():
                imgid = self.descend(gateway, img._obj, handler)
                handler.contains(dsid, imgid)
            return dsid

        elif isinstance(target, Image):
            img = self._lookup(gateway, "Image", target.id)
            imgid = handler(img)
<<<<<<< HEAD
            pixid = handler(img.getPrimaryPixels())
            handler.emit((pixid, DCTERMS.isPartOf, imgid))
            handler.emit((imgid, DCTERMS.hasPart, pixid))
            for annotation in img.listAnnotations(None):
                img._loadAnnotationLinks()
                annid = handler(annotation)
                handler.emit((annid, DCTERMS.isPartOf, imgid))
            for ch in self._get_channels(gateway, img):
                handler(ch)
=======
            if img.getPrimaryPixels() is not None:
                pixid = handler(img.getPrimaryPixels())
                handler.contains(imgid, pixid)
            handler.annotations(img, imgid)
>>>>>>> 5463f129
            for roi in self._get_rois(gateway, img):
                roiid = handler(roi)
                handler.annotations(roi, roiid)
                handler.contains(pixid, roiid)
                for shape in roi.iterateShapes():
                    shapeid = handler(shape)
                    handler.annotations(shape, shapeid)
                    handler.contains(roiid, shapeid)
            return imgid

        else:
            self.ctx.die(111, "unknown target: %s" % target.__class__.__name__)

    def _get_channels(self, gateway, img):
        params = ParametersI()
        params.addId(img.id)
        query = """select p from Pixels p left outer
                 join fetch p.channels as c
                 join fetch c.logicalChannel as lc
                 join fetch p.image as i where i.id = :id"""

        for pix in gateway.getQueryService().findAllByQuery(
            query, params, {"omero.group": str(img.details.group.id.val)}
        ):
            yield from pix._getChannels()

    def _get_rois(self, gateway, img):
        params = ParametersI()
        params.addId(img.id)
        query = """select r from Roi r
                left outer join fetch r.annotationLinks as ral
                left outer join fetch ral.child as rann
                left outer join fetch r.shapes as s
                left outer join fetch s.annotationLinks as sal
                left outer join fetch sal.child as sann
                     where r.image.id = :id"""
        return gateway.getQueryService().findAllByQuery(
            query, params, {"omero.group": str(img.details.group.id.val)}
        )

    def _lookup(
        self, gateway: BlitzGateway, _type: str, oid: int
    ) -> BlitzObjectWrapper:
        # TODO: move _lookup to a _configure type
        gateway.SERVICE_OPTS.setOmeroGroup("-1")
        obj = gateway.getObject(_type, oid)
        if not obj:
            self.ctx.die(110, f"No such {_type}: {oid}")
        return obj<|MERGE_RESOLUTION|>--- conflicted
+++ resolved
@@ -685,22 +685,12 @@
         elif isinstance(target, Image):
             img = self._lookup(gateway, "Image", target.id)
             imgid = handler(img)
-<<<<<<< HEAD
-            pixid = handler(img.getPrimaryPixels())
-            handler.emit((pixid, DCTERMS.isPartOf, imgid))
-            handler.emit((imgid, DCTERMS.hasPart, pixid))
-            for annotation in img.listAnnotations(None):
-                img._loadAnnotationLinks()
-                annid = handler(annotation)
-                handler.emit((annid, DCTERMS.isPartOf, imgid))
-            for ch in self._get_channels(gateway, img):
-                handler(ch)
-=======
             if img.getPrimaryPixels() is not None:
                 pixid = handler(img.getPrimaryPixels())
                 handler.contains(imgid, pixid)
+                for ch in self._get_channels(gateway, img):
+                    handler(ch)
             handler.annotations(img, imgid)
->>>>>>> 5463f129
             for roi in self._get_rois(gateway, img):
                 roiid = handler(roi)
                 handler.annotations(roi, roiid)
